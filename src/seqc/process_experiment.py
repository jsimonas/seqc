--- conflicted
+++ resolved
@@ -719,15 +719,11 @@
                       'generating dense count matrix')
         e = seqc.core.Experiment.from_count_matrices(
             args.output_stem + '_read_and_count_matrices.p')
-<<<<<<< HEAD
-=======
 
         # todo @ajc speed up this function; is slow
         gene_id_map = seqc.core.Experiment.create_gene_id_to_official_gene_symbol_map(
             args.index + 'annotations.gtf')
         e = e.ensembl_gene_id_to_official_gene_symbol(gene_id_map=gene_id_map)
-        # todo @kristychoi use these data for the run summary
->>>>>>> a61053c6
         dense, total_molecules, mols_lost, cells_lost, cell_description = (
             e.create_filtered_dense_count_matrix())
         df = dense.molecules
