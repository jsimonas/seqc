#!/usr/local/bin/python3

import argparse
import multiprocessing
import os
import sys
import pickle
import seqc
import configparser
import boto3
from botocore.exceptions import ClientError
from subprocess import Popen, check_output


class ConfigurationError(Exception):
    pass


def parse_args(args):
    p = argparse.ArgumentParser(description='Process Single-Cell RNA Sequencing Data')
    p.add_argument('platform',
                   choices=['in_drop', 'drop_seq', 'mars1_seq',
                            'mars2_seq', 'in_drop_v2'],
                   help='which platform are you merging annotations from?')

    a = p.add_argument_group('required arguments')
    a.add_argument('--barcode-files', nargs='*', metavar='BF', default=list(),
                   help='text file(s) containing valid cell barcodes (one barcode per '
                        'line)')
    a.add_argument('-o', '--output-stem', metavar='O', required=True,
                   help='file stem for output files e.g. ./seqc_output/tumor_run5')
    a.add_argument('-i', '--index', metavar='I', required=True,
                   help='Folder or s3 link to folder containing index files for '
                        'alignment and resolution of ambiguous reads.')

    i = p.add_argument_group('input arguments')
    i.add_argument('-g', '--genomic-fastq', nargs='*', metavar='G', default=[],
                   help='fastq file(s) containing genomic information')
    i.add_argument('-b', '--barcode-fastq', nargs='*', metavar='B', default=[],
                   help='fastq file(s) containing barcode information')
    i.add_argument('-m', '--merged-fastq', nargs='?', metavar='M', default='',
                   help='fastq file containing genomic information annotated with '
                        'barcode data')
    i.add_argument('-s', '--samfile', nargs='?', metavar='S', default='',
                   help='sam file containing aligned, merged fastq records.')
    i.add_argument('-r', '--read-array', nargs='?', metavar='RA', default='',
                   help='ReadArray archive containing processed sam records')
    i.add_argument('--basespace', metavar='BS',
                   help='BaseSpace sample ID. Identifies a sequencing run to download '
                        'and process.')

    f = p.add_argument_group('filter arguments')
    f.add_argument('--max-insert-size', metavar='F',
                   help='maximum paired-end insert size that is considered a valid '
                        'record',
                   default=1000)
    f.add_argument('--min-poly-t', metavar='T',
                   help='minimum size of poly-T tail that is required for a barcode to '
                        'be considered a valid record',
                   default=3)
    f.add_argument('--max-dust-score', metavar='D', help='maximum complexity score for a '
                                                         'read to be considered valid')

    r = p.add_argument_group('run options')
    r.set_defaults(remote=True)
    r.add_argument('--local', dest="remote", action="store_false",
                   help='run SEQC locally instead of initiating on AWS EC2 servers')
    r.add_argument('--aws', default=False, action='store_true',
                   help='automatic flag; no need for user specification')
    r.add_argument('--email-status', metavar='E', default=None,
                   help='email address to receive run summary when running remotely')
    r.add_argument('--cluster-name', default=None, metavar='C',
                   help='optional name for EC2 instance')
    r.add_argument('--no-terminate', default=False, action='store_true',
                   help='do not terminate the EC2 instance after program completes')
    r.add_argument('--aws-upload-key', default=None, metavar='A',
                   help='location to upload results')
    r.add_argument('--reverse-complement', default=False, action='store_true',
                   help='indicates that provided barcode files contain reverse '
                        'complements of what will be found in the sequencing data')

    p.add_argument('-v', '--version', action='version',
                   version='{} {}'.format(p.prog, seqc.__version__))

    return p.parse_args(args)


def check_arguments():
    """determine if valid arguments were passed before initiating run

    :return:
    """
    # check: at least one input was provided
    # check: if s3 link, key exist
    # check: if basespace id, id exists
    raise NotImplementedError


def run_remote(name: str, stem: str) -> None:
    """
    :param name: cluster name if provided by user, otherwise None
    """
    seqc.log.notify('Beginning remote SEQC run...')

    # recreate remote command, but instruct it to run locally on the server.
    cmd = 'process_experiment.py ' + ' '.join(sys.argv[1:]) + ' --local --aws'

    # set up remote cluster
    cluster = seqc.remote.ClusterServer()
    cluster.cluster_setup(name)
    cluster.serv.connect()

    seqc.log.notify('Beginning remote run.')
    # writing name of instance in local machine to keep track of instance
    with open(os.path.expanduser('~/.seqc/instance.txt'), 'a') as f:
        _, run_name = os.path.split(stem)
        f.write('%s:%s' % (cluster.inst_id.instance_id, run_name))

    # writing name of instance in /path/to/output_dir/instance.txt for clean up
    inst_path = '/data/instance.txt'
    cluster.serv.exec_command(
        'echo {instance_id} > {inst_path}'.format(inst_path=inst_path, instance_id=str(
            cluster.inst_id.instance_id)))
    cluster.serv.exec_command('mkdir /home/ubuntu/.seqc')
    cluster.serv.put_file(os.path.expanduser('~/.seqc/config'),
                          '/home/ubuntu/.seqc/config')
    cluster.serv.exec_command('cd /data; nohup {cmd} > /dev/null 2>&1 &'
                              ''.format(cmd=cmd))

    # check that process_experiment.py is actually running on the cluster
    out, err = cluster.serv.exec_command('ps aux | grep process_experiment.py')
    res = ' '.join(out)
    if '/usr/local/bin/process_experiment.py' not in res:
        raise ConfigurationError('Error executing SEQC on the cluster!')
    seqc.log.notify('Terminating local client. Email will be sent when remote run '
                    'completes.')


def cluster_cleanup():
    """checks for all security groups that are unused and deletes
    them prior to each SEQC run. Updates ~/.seqc/instance.txt as well"""
    cmd = 'aws ec2 describe-instances --output text'
    cmd2 = 'aws ec2 describe-security-groups --output text'
    in_use = set([x for x in check_output(cmd.split()).split() if x.startswith(b'sg-')])
    all_sgs = set([x for x in check_output(cmd2.split()).split() if x.startswith(b'sg-')])
    to_delete = list(all_sgs - in_use)
    for sg in to_delete:
        seqc.remote.remove_sg(sg.decode())

    # check which instances in instances.txt are still running
    ec2 = boto3.resource('ec2')
    inst_file = os.path.expanduser('~/.seqc/instance.txt')

    if os.path.isfile(inst_file):
        with open(inst_file, 'r') as f:
            seqc_list = [line.strip('\n') for line in f]
        if seqc_list:
            with open(inst_file, 'w') as f:
                for i in range(len(seqc_list)):
                    entry = seqc_list[i]
                    inst_id = entry.split(':')[0]
                    instance = ec2.Instance(inst_id)
                    try:
                        if instance.state['Name'] == 'running':
                            f.write('%s\n' % entry)
                    except:
                        continue
    else:
        pass  # instances.txt file has not yet been created


def check_input_data(barcode_fastq: list, genomic_fastq: list, merged: str,
                     samfile: str, basespace: str):
    """
    checks the validity of data inputs.
    args:
    -----
    barcode_fastq, genomic_fastq: Lists of fastq files OR single aws s3 links
     specifying folders holding barcode and genomic fastq files
    samfile: an alignment file or an aws s3 link specifying the location of a samfile
    merged: a merged fastq file or an aws s3 link specifying the location of a merged
     fastq file
    basespace: the sample id necessary to download files from BaseSpace
    """

    # todo: would be good to implement all checks here as on develop branch
    # make sure at least one input has been passed
    if not any([barcode_fastq, genomic_fastq, merged, samfile, basespace]):
        raise ValueError('At least one input argument must be passed to SEQC.')

    # make sure only one filetype has been passed
    multi_input_error_message = ('Only one input type (-s, -m, -r/-f, or --basespace) '
                                 'should be passed to SEQC.')
    unpaired_fastq_error_message = ('If either genomic or barcode fastq files are '
                                    'provided, both must be provided.')

    if barcode_fastq or genomic_fastq:
        if not all((barcode_fastq, genomic_fastq)):
            raise ValueError(unpaired_fastq_error_message)
        if any((merged, samfile)):
            raise ValueError(multi_input_error_message)
    if samfile:
        if any((merged, barcode_fastq, genomic_fastq)):
            raise ValueError(multi_input_error_message)
    if merged:
        if any((samfile, barcode_fastq, genomic_fastq)):
            raise ValueError(multi_input_error_message)


def s3bucket_download(s3link: str, outdir: str):
    """recursively downloads files from given S3 link"""
    bucket, prefix = seqc.io.S3.split_link(s3link)
    cut_dirs = prefix.count('/')
    downloaded_files = seqc.io.S3.download_files(bucket, prefix, outdir, cut_dirs)
    return sorted(downloaded_files)


def s3files_download(s3links: list, outdir: str):
    """downloads each file in list of s3 links"""
    fnames = []
    for s3link in s3links:
        bucket, prefix = seqc.io.S3.split_link(s3link)
        _, fname = os.path.split(prefix)
        fname = outdir + '/' + fname
        seqc.io.S3.download_file(bucket, prefix, fname)
        fnames.append(fname)
    return sorted(fnames)


def main(args: list = None):
    seqc.log.setup_logger()
    args = parse_args(args)
    try:
        seqc.log.args(args)
        check_input_data(args.barcode_fastq, args.genomic_fastq, args.merged_fastq,
                         args.samfile, args.basespace)

        # split output_stem into path and prefix, read in config file
        output_dir, output_prefix = os.path.split(args.output_stem)
        config_file = os.path.expanduser('~/.seqc/config')
        config = configparser.ConfigParser()
        if not config.read(config_file):
            raise ConfigurationError('Please run ./configure (found in the seqc '
                                     'directory) before attempting to run '
                                     'process_experiment.py.')

        if args.remote:
            cluster_cleanup()
            run_remote(args.cluster_name, args.output_stem)
            sys.exit()

        if args.aws:
            args.output_stem = '/data/' + output_prefix
            output_dir, output_prefix = os.path.split(args.output_stem)

        # do a bit of argument checking
        if args.output_stem.endswith('/'):
            seqc.log.notify('-o/--output-stem should not be a directory.')
            sys.exit(2)

        # download data if necessary
        if args.basespace:
            seqc.log.info('BaseSpace link provided for fastq argument. Downloading '
                          'input data.')
            basespace_token = config['BaseSpaceToken']['base_space_token']
            if basespace_token == 'None':
                raise ValueError(
                    'If the --basespace argument is used, the BaseSpace token must be '
                    'specified in the seqc config file.')

            # making extra directories for BaseSpace download, changing permissions
            bspace_dir = output_dir + '/Data/Intensities/BaseCalls/'
            bf = Popen(['sudo', 'mkdir', '-p', bspace_dir])
            bf.communicate()
            if args.aws: # changing permissions is unnecessary if local run
                bf2 = Popen(['sudo', 'chown', '-c', 'ubuntu', bspace_dir])
                bf2.communicate()
            args.barcode_fastq, args.genomic_fastq = seqc.io.BaseSpace.download(
                args.platform, args.basespace, output_dir, basespace_token)

        # check for genomic fastq files
        if args.genomic_fastq:
            if not args.genomic_fastq[0].startswith('s3://'):
                for gf in args.genomic_fastq:
                    if not os.path.isfile(gf):
                        raise ValueError('provided genomic fastq files: "[%s]" is '
                                         'neither an s3 link or a valid filepath' %
                                         ', '.join(map(str, args.genomic_fastq)))
            else:
                try:
                    seqc.log.info('Downloading genomic fastq files from Amazon s3 link.')
                    if args.genomic_fastq[0].endswith('/'):
                        # s3 directory specified, download all files recursively
                        args.genomic_fastq = s3bucket_download(args.genomic_fastq[0],
                                                           output_dir)
                    else:
                        # individual s3 links provided, download each fastq file
                        args.genomic_fastq = s3files_download(args.genomic_fastq,
                                                              output_dir)
                    seqc.log.info('Genomic fastq files [%s] successfully installed.' %
                                  ', '.join(map(str, args.genomic_fastq)))
                except FileNotFoundError:
                    raise FileNotFoundError('No fastq files were found at the specified '
                                            's3 location: [%s]' %
                                            ', '.join(map(str, args.genomic_fastq)))
                except FileExistsError:
                    pass  # file is already present.

        # todo: could make this less redundant. same code block but for barcode fastq
        if args.barcode_fastq:
            if not args.barcode_fastq[0].startswith('s3://'):
                for bf in args.barcode_fastq:
                    if not os.path.isfile(bf):
                        raise ValueError('provided genomic fastq files: "[%s]" is '
                                         'neither an s3 link or a valid filepath' %
                                         ', '.join(map(str, args.barcode_fastq)))
            else:
                try:
                    seqc.log.info('Downloading barcode fastq files from Amazon s3 link.')
                    if args.barcode_fastq[0].endswith('/'):
                        args.barcode_fastq = s3bucket_download(args.barcode_fastq[0],
                                                               output_dir)
                    else:
                        args.barcode_fastq = s3files_download(args.barcode_fastq,
                                                              output_dir)
                    seqc.log.info('Barcode fastq files [%s] successfully installed.' %
                                  ', '.join(map(str, args.barcode_fastq)))
                except FileNotFoundError:
                    raise FileNotFoundError('No fastq files were found at the specified '
                                            's3 location: [%s]' %
                                            ', '.join(map(str, args.barcode_fastq)))
                except FileExistsError:
                    pass  # file is already present.

        # check if the index must be downloaded
        if not args.index.startswith('s3://'):
            if not os.path.isdir(args.index):
                raise ValueError('provided index: "%s" is neither an s3 link or a valid '
                                 'filepath' % args.index)
        else:
            try:
                seqc.log.info('AWS s3 link provided for index. Downloading index.')
                if not args.index.endswith('/'):
                    args.index += '/'
                bucket, prefix = seqc.io.S3.split_link(args.index)
                args.index = output_dir + '/index/'  # set index  based on s3 download
                cut_dirs = prefix.count('/')
                seqc.io.S3.download_files(bucket, prefix, args.index, cut_dirs)
            except FileNotFoundError:
                raise FileNotFoundError('No index file or folder was identified at the '
                                        'specified s3 index location: %s' % args.index)
            except FileExistsError:
                pass  # file is already present.

        n_processes = multiprocessing.cpu_count() - 1  # get number of processors

        # determine where the script should start:
        merge = True
        align = True
        process_samfile = True
        if args.read_array:
            merge = False
            align = False
            process_samfile = False
        if args.samfile:
            merge = False
            align = False
        if args.merged_fastq:
            merge = False

        if merge:
            seqc.log.info('Merging genomic reads and barcode annotations.')
            merge_function = getattr(seqc.sequence.merge_functions, args.platform)
            args.merged_fastq = seqc.sequence.fastq.merge_paired(
                merge_function=merge_function,
                fout=args.output_stem + '_merged.fastq',
                genomic=args.genomic_fastq,
                barcode=args.barcode_fastq)

        if align:
            seqc.log.info('Aligning merged fastq records.')
            if args.merged_fastq.startswith('s3://'):
                args.merged_fastq = s3files_download([args.merged_fastq], output_dir)[0]
                seqc.log.info('Merged fastq file %s successfully installed from S3.' %
                              args.merged_fastq)
            *base_directory, stem = args.output_stem.split('/')
            alignment_directory = '/'.join(base_directory) + '/alignments/'
            os.makedirs(alignment_directory, exist_ok=True)
            args.samfile = seqc.alignment.star.align(
                args.merged_fastq, args.index, n_processes, alignment_directory)

        if process_samfile:
            seqc.log.info('Filtering aligned records and constructing record database')
<<<<<<< HEAD
            ra = seqc.core.ReadArray.from_samfile(
                args.samfile, args.index + 'annotations.gtf')
            ra.save(args.output_stem + '.h5')
        else:
            ra = seqc.core.ReadArray.load(args.read_array)
=======
            if args.samfile.startswith('s3://'):
                args.samfile = s3files_download([args.samfile], output_dir)[0]
                seqc.log.info('Samfile %s successfully installed from S3.' % args.samfile)
            ra = seqc.arrays.ReadArray.from_samfile(
                args.samfile, args.index + 'annotations.gtf')
            ra.save(args.output_stem + '.h5')
        else:
            if args.read_array.startswith('s3://'):
                args.read_array = s3files_download([args.read_array], output_dir)[0]
                seqc.log.info('Read array %s successfully installed from S3.' %
                              args.read_array)
            ra = seqc.arrays.ReadArray.load(args.read_array)
>>>>>>> 25c593de

        seqc.log.info('Correcting cell barcode and RMT errors')
        # check if barcode files need to be downloaded
        if not args.barcode_files[0].startswith('s3://'):
            for cb in args.barcode_files:
                if not os.path.isfile(cb):
                    raise ValueError('provided barcode files: "[%s]" is neither '
                                     'an s3 link or a valid filepath' %
                                     ', '.join(map(str, args.barcode_files)))
        else:
            try:
                seqc.log.info('AWS s3 link provided for barcodes. Downloading files.')
                if not args.barcode_files[0].endswith('/'):
                    args.barcode_files[0] += '/'
                args.barcode_files = s3bucket_download(args.barcode_files[0], output_dir)
                seqc.log.info('Barcode files [%s] successfully installed.' %
                              ', '.join(map(str, args.barcode_files)))
            except FileNotFoundError:
                raise FileNotFoundError('No barcode files were found at the specified '
                                        's3 location: %s' % args.barcode_files[0])
            except FileExistsError:
                pass  # file is already present.
        cell_counts, _ = seqc.correct_errors.correct_errors(
            ra, args.barcode_files, reverse_complement=args.reverse_complement)

        seqc.log.info('Creating count matrices')
        matrices = seqc.correct_errors.convert_to_matrix(cell_counts)
        with open(args.output_stem + '_read_and_count_matrices.p', 'wb') as f:
            pickle.dump(matrices, f)

        seqc.log.info('Run complete.')

        if args.email_status:
            if not args.aws_upload_key.endswith('/'):
                args.aws_upload_key += '/'
            seqc.remote.upload_results(
                args.output_stem, args.email_status, args.aws_upload_key)

    except:
        pass
        seqc.log.exception()
        if args.email_status and not args.remote:
            email_body = 'Process interrupted -- see attached error message'
            seqc.remote.email_user(attachment='seqc.log', email_body=email_body,
                                   email_address=args.email_status)
        raise

    finally:
        if not args.remote:  # Is local
            if not args.no_terminate:  # terminate = True
                fpath = output_dir + '/instance.txt'
                if os.path.isfile(fpath):
                    with open(fpath, 'r') as f:
                        inst_id = f.readline().strip('\n')
                    seqc.remote.terminate_cluster(inst_id)
                else:
                    seqc.log.info('File containing instance id is unavailable!')
            else:
                seqc.log.info('Not terminating cluster -- user responsible for cleanup')


if __name__ == '__main__':
    main(sys.argv[1:])<|MERGE_RESOLUTION|>--- conflicted
+++ resolved
@@ -391,13 +391,6 @@
 
         if process_samfile:
             seqc.log.info('Filtering aligned records and constructing record database')
-<<<<<<< HEAD
-            ra = seqc.core.ReadArray.from_samfile(
-                args.samfile, args.index + 'annotations.gtf')
-            ra.save(args.output_stem + '.h5')
-        else:
-            ra = seqc.core.ReadArray.load(args.read_array)
-=======
             if args.samfile.startswith('s3://'):
                 args.samfile = s3files_download([args.samfile], output_dir)[0]
                 seqc.log.info('Samfile %s successfully installed from S3.' % args.samfile)
@@ -410,7 +403,6 @@
                 seqc.log.info('Read array %s successfully installed from S3.' %
                               args.read_array)
             ra = seqc.arrays.ReadArray.load(args.read_array)
->>>>>>> 25c593de
 
         seqc.log.info('Correcting cell barcode and RMT errors')
         # check if barcode files need to be downloaded
