--- conflicted
+++ resolved
@@ -815,7 +815,6 @@
                 del l[i]
         return lists
 
-<<<<<<< HEAD
     def mask_failing_records(self, n_poly_t_required):
         """
         generates a boolean mask for any records lacking cell barcodes or rmts, records
@@ -840,7 +839,7 @@
                                 self._features], dtype=np.bool)
 
         return vbool & has_feature
-=======
+
     def mask_low_support_molecules(self, required_support=2):
         """
         mask any molecule supported by fewer than <required_support> reads
@@ -865,14 +864,6 @@
             imask += 1
         return mask
 
-    def mask_failing_cells(self, n_poly_t_required):
-        return ((self.data['cell'] != 0) &
-                (self.data['rmt'] != 0) &
-                (self.data['n_poly_t'] >= n_poly_t_required) &
-                (self.data['is_aligned'])
-                )
->>>>>>> 28a56693
-
     @staticmethod
     def translate_feature(reference_name, strand, true_position, feature_table,
                           feature_positions):
@@ -943,15 +934,10 @@
 
     def to_sparse_counts(self, collapse_molecules, n_poly_t_required):
 
-<<<<<<< HEAD
-        mask = self.mask_failing_records(n_poly_t_required)
-        unmasked_inds = np.arange(self.data.shape[0])[mask]
-=======
         # mask failing cells and molecules with < 2 reads supporting them.
-        read_mask = self.mask_failing_cells(n_poly_t_required)
+        read_mask = self.mask_failing_records(n_poly_t_required)
         low_coverage_mask = self.mask_low_support_molecules()
         unmasked_inds = np.arange(self.data.shape[0])[read_mask & low_coverage_mask]
->>>>>>> 28a56693
         molecule_counts = defaultdict(dict)
 
         # get a bytes-representation of each feature object
@@ -1039,15 +1025,10 @@
 
     def unique_features_to_sparse_counts(self, collapse_molecules, n_poly_t_required):
 
-<<<<<<< HEAD
-        mask = self.mask_failing_records(n_poly_t_required)
-        unmasked_inds = np.arange(self.data.shape[0])[mask]
-=======
         # mask failing cells and molecules with < 2 reads supporting them.
-        read_mask = self.mask_failing_cells(n_poly_t_required)
+        read_mask = self.mask_failing_records(n_poly_t_required)
         low_coverage_mask = self.mask_low_support_molecules()
         unmasked_inds = np.arange(self.data.shape[0])[read_mask & low_coverage_mask]
->>>>>>> 28a56693
         molecule_counts = defaultdict(dict)
 
         if collapse_molecules:
