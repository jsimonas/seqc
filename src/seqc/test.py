--- conflicted
+++ resolved
@@ -1908,7 +1908,6 @@
                     print('Returned None')
 
 
-<<<<<<< HEAD
 @unittest.skip('')
 class TestParallelConstructSam(unittest.TestCase):
 
@@ -2024,7 +2023,8 @@
         seqc.sam.to_h5(self.samfile, h5_name, n_processes, chunk_size,
                        self.gtf, fragment_length=1000)
         nlines = self.samfile
-=======
+
+@unittest.skip('')
 class TestCounting(unittest.TestCase):
 
     def setUp(self):
@@ -2108,8 +2108,5 @@
         print(pd.DataFrame(mdata, exp.molecules.index, exp.molecules.columns))
 
 
->>>>>>> 317a5fc8
-
-
 if __name__ == '__main__':
     unittest.main(failfast=True, warnings='ignore')